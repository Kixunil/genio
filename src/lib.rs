//! This crate provides more generic alternatives to `std::io::*` traits and types. `std::io`
//! suffers several issues because of over-use of `std::io::Error` type. One of them is allocation
//! when creating `Error` type, other is inability to cleanly define errors which make sense in
//! particular implementation, impossibility of use in `no_std` environments and more.
//!
//! To solve these problems, `genio::Read`, `genio::Write` and other traits are allowed to define
//! their own error types. Together with other utilities and `std` glue they provide a way to write
//! more clear, portable and re-usable code.

#![no_std]
#![deny(missing_docs)]

#[cfg(feature = "std")]
extern crate std;

#[cfg(feature = "byteorder")]
extern crate byteorder;

extern crate void;

#[cfg(feature = "std")]
pub mod std_impls;

pub mod bufio;
pub mod error;
pub mod ext;
pub mod util;

<<<<<<< HEAD
use error::{ExtendError, ReadExactError};
=======
use crate::error::{ExtendError, ReadExactError};
>>>>>>> a564539c
use util::Chain;
use void::Void;

#[cfg(feature = "byteorder")]
use byteorder::ByteOrder;

/// The Read trait allows for reading bytes from a source.
///
/// Implementors of the Read trait are sometimes called 'readers'.
///
/// Readers are defined by one required method, `read()` and a required type `ReadError`. Each call
/// to read will attempt to pull bytes from this source into a provided buffer. A number of other
/// methods are implemented in terms of read(), giving implementors a number of ways to read bytes
/// while only needing to implement a single method.
///
/// Readers are intended to be composable with one another. Many implementors throughout genio
/// take and provide types which implement the Read trait.
///
/// Please note that each call to read may involve a system call, and therefore, using something
/// that implements BufRead, such as BufReader, will be more efficient.
pub trait Read {
    /// Value of this type is returned when `read()` fails.
    ///
    /// It's highly recommended to use `Void` from `void` crate if `read()` can never fail.
    type ReadError;

    /// Pull some bytes from this source into the specified buffer, returning how many bytes were
    /// read.
    ///
    /// This function does not provide any guarantees about whether it blocks waiting for data, but
    /// if an object needs to block for a read but cannot it will typically signal this via an Err
    /// return value.
    ///
    /// If the return value of this method is Ok(n), then it must be guaranteed that 0 <= n <=
    /// buf.len(). A nonzero n value indicates that the buffer buf has been filled in with n bytes
    /// of data from this source. If n is 0, then it can indicate one of two scenarios:
    ///
    /// 1. This reader has reached its "end of file" and will likely no longer be able to produce
    ///    bytes. Note that this does not mean that the reader will always no longer be able to
    ///    produce bytes.
    ///
    /// 2. The buffer specified was 0 bytes in length.
    ///
    /// No guarantees are provided about the contents of buf when this function is called,
    /// implementations cannot rely on any property of the contents of buf being true. It is
    /// recommended that implementations only write data to buf instead of reading its contents.
    ///
    /// # Errors
    ///
    /// If this function encounters any form of I/O or other error, an error
    /// variant will be returned. If an error is returned then it must be
    /// guaranteed that no bytes were read.
    fn read(&mut self, buf: &mut [u8]) -> Result<usize, Self::ReadError>;

    /// Read the exact number of bytes required to fill `buf`.
    ///
    /// This function reads as many bytes as necessary to completely fill the specified buffer `buf`.
    ///
    /// No guarantees are provided about the contents of `buf` when this function is called,
    /// implementations cannot rely on any property of the contents of `buf` being true. It is
    /// recommended that implementations only write data to `buf` instead of reading its contents.
    fn read_exact(&mut self, mut buf: &mut [u8]) -> Result<(), ReadExactError<Self::ReadError>> {
        if self.available_bytes(buf.len()) {
            while !buf.is_empty() {
                let read_bytes = self.read(buf)?;
                if read_bytes == 0 {
                    return Err(ReadExactError::UnexpectedEnd);
                }

                let tmp = buf;
                buf = &mut tmp[read_bytes..];
            }
            return Ok(());
        } else {
            Err(ReadExactError::UnexpectedEnd)
        }
    }

    /// Hints whether there are at least `at_least` bytes available.
    ///
    /// This function should return true if it can't determine exact amount. That is also default.
    ///
    /// # Errors
    ///
    /// It is an error to return false even if there are more bytes available.
    fn available_bytes(&self, _at_least: usize) -> bool {
        true
    }

    /// Chains another reader after `self`. When self ends (returns Ok(0)), the other reader will
    /// provide bytes to read.
    fn chain<R: Read>(self, other: R) -> Chain<Self, R>
    where
        Self: Sized,
    {
        Chain::new(self, other)
    }

    /// Reads all bytes into any type that can be extended by a reader. This is more generic than
    /// the case of `std::io` and might enable some optimizations.
    ///
    /// Of course, `std::Vec` impls `ExtendFromReader`.
    fn read_to_end<T: ExtendFromReader>(
        &mut self,
        container: &mut T,
    ) -> Result<usize, ExtendError<Self::ReadError, T::ExtendError>>
    where
        Self: ReadOverwrite,
    {
        let mut total_bytes = 0;

        loop {
            let bytes = container.extend_from_reader(self)?;
            if bytes == 0 {
                return Ok(total_bytes);
            }
            total_bytes += bytes;
        }
    }

    /// Creates a "by reference" adaptor for this instance of `Read`.
    ///
    /// The returned adaptor also implements `Read` and will simply borrow this current reader.
    fn by_ref(&mut self) -> &mut Self
    where
        Self: Sized,
    {
        self
    }

    /// Reads an unsigned 16 bit integer from the underlying reader.
    #[cfg(feature = "byteorder")]
    fn read_u16<BO: ByteOrder>(&mut self) -> Result<u16, ReadExactError<Self::ReadError>> {
        let mut buf = [0; 2];
        self.read_exact(&mut buf)?;
        Ok(BO::read_u16(&buf))
    }

    /// Reads an unsigned 32 bit integer from the underlying reader.
    #[cfg(feature = "byteorder")]
    fn read_u32<BO: ByteOrder>(&mut self) -> Result<u32, ReadExactError<Self::ReadError>> {
        let mut buf = [0; 4];
        self.read_exact(&mut buf)?;
        Ok(BO::read_u32(&buf))
    }

    /// Reads an unsigned 64 bit integer from the underlying reader.
    #[cfg(feature = "byteorder")]
    fn read_u64<BO: ByteOrder>(&mut self) -> Result<u64, ReadExactError<Self::ReadError>> {
        let mut buf = [0; 8];
        self.read_exact(&mut buf)?;
        Ok(BO::read_u64(&buf))
    }

    /// Reads an signed 16 bit integer from the underlying reader.
    #[cfg(feature = "byteorder")]
    fn read_i16<BO: ByteOrder>(&mut self) -> Result<i16, ReadExactError<Self::ReadError>> {
        let mut buf = [0; 2];
        self.read_exact(&mut buf)?;
        Ok(BO::read_i16(&buf))
    }

    /// Reads an signed 32 bit integer from the underlying reader.
    #[cfg(feature = "byteorder")]
    fn read_i32<BO: ByteOrder>(&mut self) -> Result<i32, ReadExactError<Self::ReadError>> {
        let mut buf = [0; 4];
        self.read_exact(&mut buf)?;
        Ok(BO::read_i32(&buf))
    }

    /// Reads an signed 64 bit integer from the underlying reader.
    #[cfg(feature = "byteorder")]
    fn read_i64<BO: ByteOrder>(&mut self) -> Result<i64, ReadExactError<Self::ReadError>> {
        let mut buf = [0; 8];
        self.read_exact(&mut buf)?;
        Ok(BO::read_i64(&buf))
    }

    /// Reads a IEEE754 single-precision (4 bytes) floating point number from the underlying
    /// reader.
    #[cfg(feature = "byteorder")]
    fn read_f32<BO: ByteOrder>(&mut self) -> Result<f32, ReadExactError<Self::ReadError>> {
        let mut buf = [0; 4];
        self.read_exact(&mut buf)?;
        Ok(BO::read_f32(&buf))
    }

    /// Reads a IEEE754 double-precision (8 bytes) floating point number from the underlying
    /// reader.
    #[cfg(feature = "byteorder")]
    fn read_f64<BO: ByteOrder>(&mut self) -> Result<f64, ReadExactError<Self::ReadError>> {
        let mut buf = [0; 8];
        self.read_exact(&mut buf)?;
        Ok(BO::read_f64(&buf))
    }
}

/// Some types can be extended by reading from reader. The most well-known is probably `Vec`. It
/// is possible to implement it manually, but it may be more efficient if the type implements this
/// trait directly. In case of `Vec`, it means reading directly into uninitialized part of reserved
/// memory in case of the fast version of this trait.
pub trait ExtendFromReaderSlow {
    /// This type is returned when extending fails. For example, if not enough memory could be
    /// allocated. All other errors should be passed directly from reader.
    type ExtendError;

    /// This method performs extending from reader - that means calling `read()` just once.
    fn extend_from_reader_slow<R: Read + ?Sized>(
        &mut self,
        reader: &mut R,
    ) -> Result<usize, ExtendError<R::ReadError, Self::ExtendError>>;
}

/// This trait is similar to slow one. The difference is that thanks to reader guaranteeing
/// correctness, this one can use uninitialized buffer.
pub trait ExtendFromReader: ExtendFromReaderSlow {
    /// This method performs extending from reader - that means calling `read()` just once.
    fn extend_from_reader<R: Read + ReadOverwrite + ?Sized>(
        &mut self,
        reader: &mut R,
    ) -> Result<usize, ExtendError<R::ReadError, Self::ExtendError>>;
}

/// This marker trait declares that the Read trait is implemented correctly,
/// that means:
///
/// 1. implementation of `read()` and `read_exact()` doesn't read from provided buffer.
/// 2. if `read()` returns `Ok(n)`, then each of first `n` bytes was overwritten.
/// 3. if `read_exact()` returns `Ok(())` then each byte of buffer was overwritten.
///
/// Breaking this should not cause huge problems since untrusted input should be checked anyway but
/// it might leak internal state of the application, containing secret data like private keys.
/// Think of the Hartbleed bug.
pub unsafe trait ReadOverwrite: Read {}

/// A trait for objects which are byte-oriented sinks.
///
/// Implementors of the `Write` trait are sometimes called 'writers'.
///
/// Writers are defined by two required types `WriteError`, `FlushError` and methods, `write()`
/// and `flush()`:
///
/// The `write()` method will attempt to write some data into the object, returning how many
/// bytes were successfully written.
///
/// The `flush()` method is useful for adaptors and explicit buffers themselves for ensuring that
/// all buffered data has been pushed out to the 'true sink'.
///
/// Writers are intended to be composable with one another. Many implementors throughout
/// `genio` take and provide types which implement the `Write` trait.
pub trait Write {
    /// Value of this type is returned when `write()` fails.
    ///
    /// It's highly recommended to use `Void` from `void` crate if `read()` can never fail.
    type WriteError;

    /// Value of this type is returned when `flush()` fails.
    /// In case of low-level writers flush often does nothing and therefore doesn't return error,
    /// so this type might be Void.
    ///
    /// It's highly recommended to use `Void` from `void` crate if `read()` can never fail.
    type FlushError;

    /// Write a buffer into this object, returning how many bytes were written.
    ///
    /// This function will attempt to write the entire contents of `buf`, but the entire write may
    /// not succeed, or the write may also generate an error. A call to `write` represents *at most
    /// one* attempt to write to any wrapped object.
    ///
    /// If the return value is `Ok(n)` then it must be guaranteed that `0 <= n <= buf.len()`. A return
    /// value of `0` typically means that the underlying object is no longer able to accept bytes and
    /// will likely not be able to in the future as well, or that the buffer provided is empty.
    ///
    /// # Errors
    ///
    /// Each call to write may generate an `WriteError` indicating that the operation could not be
    /// completed. If an error is returned then no bytes in the buffer were written to this writer.
    ///
    /// It is **not** considered an error if the entire buffer could not be written to this writer.
    fn write(&mut self, buf: &[u8]) -> Result<usize, Self::WriteError>;

    /// Flush this output stream, ensuring that all intermediately buffered contents reach their
    /// destination.
    ///
    /// # Errors
    ///
    /// It is considered an error if not all bytes could be written due to I/O errors or EOF being
    /// reached.
    fn flush(&mut self) -> Result<(), Self::FlushError>;

    /// Attempts to write an entire buffer into this `Write`.
    fn write_all(&mut self, mut buf: &[u8]) -> Result<(), Self::WriteError> {
        while !buf.is_empty() {
            let len = self.write(buf)?;
            buf = &buf[len..];
        }
        Ok(())
    }

    /// Hints the writer how much bytes will be written after call to this function.
    /// If the maximum amount of bytes to be written is known then it should be passed as argument.
    /// If the maximum amount is unknown, then minimum should be passed.
    ///
    /// Call to this function might enable some optimizations (e.g. pre-allocating buffer of
    /// appropriate size). The implementors must not rely on this call to provide correct values or
    /// on this function being called at all! (Especially they **must not** cause undefined
    /// behavior.) However, performance might be arbitrarilly degraded in case caller provides
    /// wrong value.
    ///
    /// The function is mandatory, as a lint to incentivize implementors to implement it, if
    /// applicable. Note that if you implement this function, you must also implement
    /// `uses_size_hint`.
    fn size_hint(&mut self, bytes: usize);

    /// Reports to the caller whether size hint is actually used. This can prevent costly
    /// computation of size hint that would be thrown away.
    fn uses_size_hint(&self) -> bool {
        false
    }

    /// Writes an unsigned 16 bit integer to the underlying writer.
    #[cfg(feature = "byteorder")]
    fn write_u16<BO: ByteOrder>(&mut self, val: u16) -> Result<(), Self::WriteError> {
        let mut buf = [0; 2];
        BO::write_u16(&mut buf, val);
        self.write_all(&buf)
    }

    /// Writes an unsigned 32 bit integer to the underlying writer.
    #[cfg(feature = "byteorder")]
    fn write_u32<BO: ByteOrder>(&mut self, val: u32) -> Result<(), Self::WriteError> {
        let mut buf = [0; 4];
        BO::write_u32(&mut buf, val);
        self.write_all(&buf)
    }

    /// Writes an unsigned 64 bit integer to the underlying writer.
    #[cfg(feature = "byteorder")]
    fn write_u64<BO: ByteOrder>(&mut self, val: u64) -> Result<(), Self::WriteError> {
        let mut buf = [0; 8];
        BO::write_u64(&mut buf, val);
        self.write_all(&buf)
    }

    /// Writes an unsigned n-bytes integer to the underlying writer.
    ///
    /// If the given integer is not representable in the given number of bytes, this method panics.
    /// If nbytes > 8, this method panics.
    #[cfg(feature = "byteorder")]
    fn write_uint<BO: ByteOrder>(
        &mut self,
        val: u64,
        bytes: usize,
    ) -> Result<(), Self::WriteError> {
        let mut buf = [0; 8];
        BO::write_uint(&mut buf, val, bytes);
        self.write_all(&buf)
    }

    /// Writes a signed 16 bit integer to the underlying writer.
    #[cfg(feature = "byteorder")]
    fn write_i16<BO: ByteOrder>(&mut self, val: i16) -> Result<(), Self::WriteError> {
        let mut buf = [0; 2];
        BO::write_i16(&mut buf, val);
        self.write_all(&buf)
    }

    /// Writes a signed 32 bit integer to the underlying writer.
    #[cfg(feature = "byteorder")]
    fn write_i32<BO: ByteOrder>(&mut self, val: i32) -> Result<(), Self::WriteError> {
        let mut buf = [0; 4];
        BO::write_i32(&mut buf, val);
        self.write_all(&buf)
    }

    /// Writes a signed 64 bit integer to the underlying writer.
    #[cfg(feature = "byteorder")]
    fn write_i64<BO: ByteOrder>(&mut self, val: i64) -> Result<(), Self::WriteError> {
        let mut buf = [0; 8];
        BO::write_i64(&mut buf, val);
        self.write_all(&buf)
    }

    /// Writes a signed n-bytes integer to the underlying writer.
    ///
    /// If the given integer is not representable in the given number of bytes, this method panics.
    /// If nbytes > 8, this method panics.
    #[cfg(feature = "byteorder")]
    fn write_int<BO: ByteOrder>(&mut self, val: i64, bytes: usize) -> Result<(), Self::WriteError> {
        let mut buf = [0; 8];
        BO::write_int(&mut buf, val, bytes);
        self.write_all(&buf)
    }

    /// Writes a IEEE754 single-precision (4 bytes) floating point number to the underlying writer.
    #[cfg(feature = "byteorder")]
    fn write_f32<BO: ByteOrder>(&mut self, val: f32) -> Result<(), Self::WriteError> {
        let mut buf = [0; 4];
        BO::write_f32(&mut buf, val);
        self.write_all(&buf)
    }

    /// Writes a IEEE754 double-precision (8 bytes) floating point number to the underlying writer.
    #[cfg(feature = "byteorder")]
    fn write_f64<BO: ByteOrder>(&mut self, val: f64) -> Result<(), Self::WriteError> {
        let mut buf = [0; 4];
        BO::write_f64(&mut buf, val);
        self.write_all(&buf)
    }
}

impl<'a, R: Read + ?Sized> Read for &'a mut R {
    type ReadError = R::ReadError;

    fn read(&mut self, buf: &mut [u8]) -> Result<usize, Self::ReadError> {
        (*self).read(buf)
    }
}

impl<'a, W: Write + ?Sized> Write for &'a mut W {
    type WriteError = W::WriteError;
    type FlushError = W::FlushError;

    fn write(&mut self, buf: &[u8]) -> Result<usize, Self::WriteError> {
        (*self).write(buf)
    }

    fn flush(&mut self) -> Result<(), Self::FlushError> {
        (*self).flush()
    }

    fn size_hint(&mut self, bytes: usize) {
        (*self).size_hint(bytes)
    }

    /// Reports to the caller whether size hint is actually used. This can prevent costly
    /// computation of size hint that would be thrown away.
    fn uses_size_hint(&self) -> bool {
        (**self).uses_size_hint()
    }
}

impl<'a> Read for &'a [u8] {
    type ReadError = Void;

    fn read(&mut self, buf: &mut [u8]) -> Result<usize, Self::ReadError> {
        use core::cmp::min;

        let amt = min(buf.len(), self.len());
        let (a, b) = self.split_at(amt);

        // First check if the amount of bytes we want to read is small:
        // `copy_from_slice` will generally expand to a call to `memcpy`, and
        // for a single byte the overhead is significant.
        if amt == 1 {
            buf[0] = a[0];
        } else {
            buf[..amt].copy_from_slice(a);
        }

        *self = b;
        Ok(amt)
    }

    fn available_bytes(&self, at_least: usize) -> bool {
        self.len() >= at_least
    }
}

impl<'a> Write for &'a mut [u8] {
    type WriteError = error::BufferOverflow;
    type FlushError = Void;

    fn write(&mut self, buf: &[u8]) -> Result<usize, Self::WriteError> {
        if buf.len() <= self.len() {
            let (first, second) = ::core::mem::replace(self, &mut []).split_at_mut(buf.len());
            first.copy_from_slice(&buf[0..buf.len()]);
            *self = second;
            Ok(buf.len())
        } else {
            Err(error::BufferOverflow)
        }
    }

    fn flush(&mut self) -> Result<(), Self::FlushError> {
        Ok(())
    }

    fn size_hint(&mut self, _bytes: usize) {}
}<|MERGE_RESOLUTION|>--- conflicted
+++ resolved
@@ -26,13 +26,11 @@
 pub mod ext;
 pub mod util;
 
-<<<<<<< HEAD
-use error::{ExtendError, ReadExactError};
-=======
-use crate::error::{ExtendError, ReadExactError};
->>>>>>> a564539c
-use util::Chain;
-use void::Void;
+use crate::{
+    error::{ExtendError, ReadExactError},
+    util::Chain,
+    void::Void,
+};
 
 #[cfg(feature = "byteorder")]
 use byteorder::ByteOrder;
